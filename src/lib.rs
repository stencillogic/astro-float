--- conflicted
+++ resolved
@@ -1,30 +1,3 @@
-<<<<<<< HEAD
-//! Multiple precision floating point numbers implemented purely in Rust. 
-//! Number has fixed-size mantissa and exponent, but increased precision compared to f32 or f64 values.
-//!
-//! Number characteristics:
-//!
-//! | Name                          | Value  |
-//! |:------------------------------|-------:|
-//! | Base                          |     10 |
-//! | Decimal positions in mantissa |     40 |
-//! | Exponent minimum value        |   -128 |
-//! | Exponent maximum value        |    127 |
-//! 
-//! ## Examples
-//! 
-//! ``` 
-//! use num_bigfloat::BigFloat;
-//! use num_bigfloat::ONE;
-//! use num_bigfloat::PI;
-//! 
-//! // compute pi: pi = 6*arctan(1/sqrt(3))
-//! # #[cfg(feature = "std")] {
-//! let six: BigFloat = 6.0.into(); // note: conversion from f64,f32 are not loss-less.
-//! let three: BigFloat = BigFloat::parse("3.0").unwrap();
-//! let pi = six * (ONE / three.sqrt()).atan();
-//! let epsilon = 1.0e-38.into();
-=======
 //! Astro-float (astronomically large floating point numbers) is a library that implements arbitrary precision floating point numbers purely in Rust.
 //!
 //! ## Introduction
@@ -43,7 +16,6 @@
 //!  
 //! ## Examples
 //! 
->>>>>>> 94ceb4dd
 //! 
 //! ``` rust
 //! use astro_float::BigFloatNumber;
@@ -75,66 +47,13 @@
 //! let s = pi.format(Radix::Dec, rm).unwrap();
 //! println!("{}", s);
 //! 
-<<<<<<< HEAD
-//! println!("{}", pi);
-//! # }
-//! // output: 3.141592653589793238462643383279502884196e-39
-//! ```
-//! 
-//! `no_std` example:
-//! 
-//! ``` 
-//! use num_bigfloat::BigFloat;
-//! use num_bigfloat::ONE;
-//! use num_bigfloat::PI;
-//! 
-//! // compute pi: pi = 6*arctan(1/sqrt(3))
-//! let six: BigFloat = BigFloat::from_u8(6);
-//! let three: BigFloat = BigFloat::from_u8(3);
-//! let pi = six.mul(&ONE.div(&three.sqrt()).atan());
-//! let epsilon = BigFloat::from_f64(1.0e-38);
-//! 
-//! assert!(pi.sub(&PI).abs().cmp(&epsilon).unwrap() < 0);
-//! ```
-//! 
-//! ## no_std
-//!
-//! Library can be used without the standard Rust library. This can be achieved by turning off `std` feature.
-=======
 //! // output: 3.14159265358979323846264338327950288419716939937510582097494459230781640628620899862803482534211706798214808651328230664709384460955058223172535940812848111745028410270193852110555964462294895493038196442881097566593344612847564823378678316527120190914564856692346034861045432664821339360726024914127372458698858e+0
 //! ```
 //! 
->>>>>>> 94ceb4dd
 
 #![deny(clippy::suspicious)]
 
 mod defs;
-<<<<<<< HEAD
-mod inc;
-mod ops;
-mod ext;
-
-#[cfg(feature = "std")]
-mod parser;
-
-pub use crate::defs::RoundingMode;
-pub use crate::ext::BigFloat;
-pub use crate::ext::MAX;
-pub use crate::ext::MAX_EXP;
-pub use crate::ext::MIN;
-pub use crate::ext::MIN_EXP;
-pub use crate::ext::MIN_POSITIVE;
-pub use crate::ext::RADIX;
-pub use crate::ext::NAN;
-pub use crate::ext::INF_POS;
-pub use crate::ext::INF_NEG;
-pub use crate::ext::ZERO;
-pub use crate::ext::ONE;
-pub use crate::ext::TWO;
-pub use crate::ext::E;
-pub use crate::ext::PI;
-pub use crate::ext::HALF_PI;
-=======
 mod mantissa;
 mod num;
 mod strop;
@@ -154,1146 +73,11 @@
 pub use crate::ops::consts::std::E;
 pub use crate::ops::consts::std::LN_2;
 pub use crate::ops::consts::std::LN_10;
->>>>>>> 94ceb4dd
 
 
 #[cfg(test)]
 mod tests {
 
-<<<<<<< HEAD
-    use rand::random;
-    use crate::{
-        BigFloat,
-        INF_POS, 
-        INF_NEG, 
-        MIN_POSITIVE,
-        ONE,
-        TWO,
-        MIN,
-        MAX, 
-        PI, 
-        HALF_PI, 
-        ZERO, 
-        NAN,
-    };
-    use crate::defs::{
-        DECIMAL_SIGN_POS, 
-        DECIMAL_MIN_EXPONENT, 
-        DECIMAL_MAX_EXPONENT, 
-        DECIMAL_POSITIONS, DECIMAL_BASE, DECIMAL_PARTS, DECIMAL_SIGN_NEG,
-    };
-
-    #[test]
-    fn test_lib_basic() {
-
-        let mut d1;
-        let mut d2;
-        let mut d3;
-        let mut ref_num;
-
-        // creation & deconstruction
-
-        // regular buf
-        let bytes1: [u8; 20] = [1,2,3,4,5,6,7,8,9,10,11,112,13,14,15,16,17,18,19,20];
-        let expected1: [u8; 30] = [1,2,3,4,5,6,7,8,9,0,1,2,3,4,5,6,7,8,9,0,0,0,0,0,0,0,0,0,0,0];
-        let exp1 = 123;
-        let d4 = BigFloat::from_bytes(&bytes1, 1, exp1);
-
-        let mut mantissa_buf1 = [0; 30];
-        d4.get_mantissa_bytes(&mut mantissa_buf1);
-        assert!(mantissa_buf1 == expected1);
-        assert!(d4.get_mantissa_len() == bytes1.len());
-        assert!(d4.get_sign() == 1);
-        assert!(d4.get_exponent() == exp1);
-
-        // too long buf
-        let bytes2: [u8; 45] = [1,2,3,4,5,6,7,8,9,10,11,112,13,14,15,16,17,18,19,20,1,2,3,4,5,6,7,8,9,10,11,112,13,14,15,16,17,18,19,20,21,22,3,4,5];
-        let expected2: [u8; 42] = [1,2,3,4,5,6,7,8,9,0,1,2,3,4,5,6,7,8,9,0,1,2,3,4,5,6,7,8,9,0,1,2,3,4,5,6,7,8,9,0,0,0];
-        let exp2 = -128;
-        let d4 = BigFloat::from_bytes(&bytes2, -2, exp2);
-
-        let mut mantissa_buf2 = [0; 42];
-        d4.get_mantissa_bytes(&mut mantissa_buf2);
-        assert!(mantissa_buf2 == expected2);
-        assert!(d4.get_mantissa_len() == 40);
-        assert!(d4.get_sign() == -1);
-        assert!(d4.get_exponent() == exp2);
-
-        // conversions
-
-        // inf
-        assert!(BigFloat::from_f64(f64::INFINITY).cmp(&INF_POS) == Some(0));
-        assert!(BigFloat::from_f64(f64::NEG_INFINITY).cmp(&INF_NEG) == Some(0));
-
-        // nan
-        assert!(BigFloat::from_f64(f64::NAN).is_nan());
-
-        // 0.0
-        assert!(BigFloat::from_f64(0.0).to_f64() == 0.0);
-        
-
-        // conversions
-        for _ in 0..10000 {
-            let f: f64 = random_f64_exp(50, 25);
-            if f.is_finite() && f != 0.0 {
-                d1 = BigFloat::from_f64(f);
-                assert!((d1.to_f64() / f - 1.0).abs() < 100.0*f64::EPSILON);
-                if (f as f32).is_finite() && (f as f32) != 0.0 {
-                    d1 = BigFloat::from_f32(f as f32);
-                    assert!((d1.to_f32() / f as f32 - 1.0).abs() < 100.0*f32::EPSILON);
-                }
-            }
-        }
-
-        // 0 * 0
-        d1 = BigFloat::new();
-        d2 = BigFloat::new();
-        ref_num = BigFloat::new();
-        d3 = d1.mul(&d2);
-        assert!(d3.cmp(&ref_num) == Some(0));
-
-        // 0.99 * 0
-        d1 = BigFloat::from_f64(0.99);
-        d3 = d1.mul(&d2);
-        assert!(d3.cmp(&ref_num) == Some(0));
-
-        // 0 * 12349999
-        d1 = BigFloat::new();
-        d2 = BigFloat::from_u32(12349999);
-        d3 = d1.mul(&d2);
-        assert!(d3.cmp(&ref_num) == Some(0));
-
-        // 1 * 1
-        d1 = BigFloat::from_u8(1);
-        d2 = BigFloat::from_u8(1);
-        d3 = d1.mul(&d2);
-        assert!(d3.cmp(&d1) == Some(0));
-
-        // 1 * -1
-        d1 = BigFloat::from_u8(1);
-        d2 = BigFloat::from_u8(1).inv_sign();
-        d3 = d1.mul(&d2);
-        assert!(d3.cmp(&d2) == Some(0));
-
-        // -1 * 1
-        d3 = d2.mul(&d1);
-        assert!(d3.cmp(&d2) == Some(0));
-
-        // -1 * -1
-        d1 = d1.inv_sign();
-        d3 = d1.mul(&d2);
-        ref_num = BigFloat::from_u8(1);
-        assert!(d3.cmp(&ref_num) == Some(0));
-
-        // 0 / 0 
-        d1 = BigFloat::new();
-        d2 = BigFloat::new();
-        assert!(d1.div(&d2).is_nan());
-
-        // d2 / 0
-        d2 = BigFloat::from_u8(123);
-        assert!(d2.div(&d1).is_inf_pos());
-
-        // 0 / d2
-        d3 = d1.div(&d2);
-        ref_num = BigFloat::new();
-        assert!(d3.cmp(&ref_num) == Some(0));
-
-        // 0 / -d2
-        d2 = d2.inv_sign();
-        d3 = d1.div(&d2);
-        assert!(d3.cmp(&ref_num) == Some(0));
-    }
-
-    #[test]
-    fn test_lib_add_sub() {
-        let mut d1;
-        let mut d2;
-        let mut ref_num;
-
-        // add & sub
-        for _ in 0..10000 {
-            // avoid subnormal numbers
-            d1 = random_normal_float(4, 30);
-            d2 = random_normal_float(4, 34);
-            let n1 = d1.add(&d2);
-            let n2 = n1.sub(&d2);
-            assert_small(&n2.sub(&d1), 2, &d1);
-        }
-
-        // mul & div
-        for _ in 0..10000 {
-            // avoid subnormal numbers
-            d1 = random_normal_float(40, 40);
-            d2 = random_normal_float(40, 40);
-            if d2.cmp(&ZERO).unwrap() != 0 {
-                let n1 = d1.div(&d2);
-                let n2 = n1.mul(&d2);
-                assert_small(&n2.sub(&d1), 2, &d1);
-            }
-        }
-
-        // subnormal numbers
-        d1 = MIN_POSITIVE;
-        d2 = MIN_POSITIVE;
-        ref_num = MIN_POSITIVE.mul(&TWO);
-
-        // min_positive + min_positive = 2*min_positive
-        assert!(d1.add(&d2).cmp(&ref_num) == Some(0));
-        assert!(d1.add(&d2).cmp(&d1).unwrap() > 0);
-        assert!(d1.cmp(&d1.add(&d2)).unwrap() < 0);
-
-        // min_positive - min_positive = 0
-        ref_num = BigFloat::new();
-        assert!(d1.sub(&d2).cmp(&ref_num) == Some(0));
-
-        // 1 * min_positive = min_positive
-        assert!(ONE.mul(&d2).cmp(&d2) == Some(0));
-
-        // min_positive / 1 = min_positive
-        assert!(d2.div(&ONE).cmp(&d2) == Some(0));
-
-        // min_positive / 1 = min_positive
-        assert!(d2.div(&ONE).cmp(&d2) == Some(0));
-
-        // normal -> subnormal -> normal
-        d1 = ONE;
-        d1.set_exponent(DECIMAL_MIN_EXPONENT);
-        d2 = MIN_POSITIVE;
-        assert!(!d1.is_subnormal());
-        assert!(d1.sub(&d2).cmp(&d1).unwrap() < 0);
-        assert!(d1.cmp(&d1.sub(&d2)).unwrap() > 0);
-        d1 = d1.sub(&d2);
-        assert!(d1.is_subnormal());
-        d1 = d1.add(&d2);
-        assert!(!d1.is_subnormal());
-
-        // overflow
-        d1 = ONE;
-        d1.set_exponent(DECIMAL_MAX_EXPONENT - (DECIMAL_POSITIONS as i8 - 1));
-        assert!(MAX.add(&d1).is_inf_pos());
-        assert!(MIN.sub(&d1).is_inf_neg());
-        assert!(MAX.mul(&MAX).is_inf_pos());
-        d1 = ONE;
-        d1.set_exponent(DECIMAL_MIN_EXPONENT);
-        assert!(MAX.div(&d1).is_inf_pos());
-    }
-
-    #[test]
-    fn test_lib_fract_int_abs() {
-        let mut d1;
-
-        // fract & int
-        let f1 = 12345.6789;
-        d1 = BigFloat::from_f64(f1);
-        assert!((d1.frac().to_f64() - f1.fract()).abs() < 100000.0*f64::EPSILON);
-        assert!((d1.int().to_f64() - (f1 as u64) as f64).abs() < 100000.0*f64::EPSILON);
-
-        let f1 = -0.006789;
-        d1 = BigFloat::from_f64(f1);
-        assert!(d1.frac().cmp(&d1) == Some(0));
-        assert!(d1.int().is_zero());
-
-        d1 = BigFloat::from_bytes(&[2,2,2,2,2,0,0,0], DECIMAL_SIGN_POS, -2);
-        assert!(d1.frac().is_zero());
-        assert!(d1.int().cmp(&d1) == Some(0));
-
-        assert!(MIN_POSITIVE.frac().cmp(&MIN_POSITIVE) == Some(0));
-        assert!(MIN_POSITIVE.int().is_zero());
-
-        d1 = BigFloat::new();
-        assert!(d1.frac().is_zero());
-        assert!(d1.int().is_zero());
-
-        // ceil & floor
-        d1 = BigFloat::from_f64(12.3);
-        assert!(d1.floor().to_f64() == 12.0);
-        assert!(d1.ceil().to_f64() == 13.0);
-        d1 = BigFloat::from_f64(12.0);
-        assert!(d1.floor().to_f64() == 12.0);
-        assert!(d1.ceil().to_f64() == 12.0);
-
-        d1 = BigFloat::from_f64(-12.3);
-        assert!(d1.floor().to_f64() == -13.0);
-        assert!(d1.ceil().to_f64() == -12.0);
-        d1 = BigFloat::from_f64(-12.0);
-        assert!(d1.floor().to_f64() == -12.0);
-        assert!(d1.ceil().to_f64() == -12.0);
-
-        // abs
-        d1 = BigFloat::from_f64(12.3);
-        assert!(d1.abs().to_f64() == 12.3);
-        d1 = BigFloat::from_f64(-12.3);
-        assert!(d1.abs().to_f64() == 12.3);
-    }
-
-    #[test]
-    fn test_lib_sqrt() {
-        // sqrt
-        for _ in 0..10000 {
-            let num = random_normal_float(256, 128).abs();
-            let sq = num.sqrt();
-            let ret = sq.mul(&sq);
-            assert_small(&num.sub(&ret), 2, &num);
-        }
-
-        // sqrt of max
-        let n = MAX.sqrt();
-        assert!(n.cmp(&ZERO).unwrap() > 0 && MAX.cmp(&n).unwrap() > 0);
-        let n = n.mul(&n);
-        assert_small_if_not(n.is_inf_pos(), &MAX.sub(&n), 2, &MAX);
-
-        // sqrt of zero
-        let n = ZERO.sqrt();
-        assert!(n.cmp(&ZERO).unwrap() == 0);
-
-        // sqrt of min positive
-        let n = MIN_POSITIVE.sqrt();
-        assert!(n.cmp(&ZERO).unwrap() > 0 && MIN_POSITIVE.cmp(&n).unwrap() < 0);
-        let n = n.mul(&n);
-        assert_small_if_not(n.is_zero(), &MIN_POSITIVE.sub(&n), 2, &MIN_POSITIVE);
-
-        // sqrt of negative
-        let n = MIN_POSITIVE.inv_sign().sqrt();
-        assert!(n.is_nan());
-    }
-
-    #[test]
-    fn test_lib_cbrt() {
-        // cbrt
-        for _ in 0..10000 {
-            let num = random_normal_float(256, 128);
-            let sq = num.cbrt();
-            let ret = sq.mul(&sq).mul(&sq);
-            assert_small(&num.sub(&ret), 2, &num);
-        }
-
-        // cbrt of max
-        let n = MAX.cbrt();
-        assert!(n.cmp(&ZERO).unwrap() > 0 && MAX.cmp(&n).unwrap() > 0);
-        let n = n.mul(&n).mul(&n);
-        assert_small_if_not(n.is_inf_pos(), &MAX.sub(&n), 2, &MAX);
-
-        // cbrt of zero
-        let n = ZERO.cbrt();
-        assert!(n.cmp(&ZERO).unwrap() == 0);
-
-        // cbrt of min positive
-        let n = MIN_POSITIVE.cbrt();
-        assert!(n.cmp(&ZERO).unwrap() > 0 && MIN_POSITIVE.cmp(&n).unwrap() < 0);
-        let n = n.mul(&n).mul(&n);
-        assert_small_if_not(n.is_zero(), &MIN_POSITIVE.sub(&n), 2, &MIN_POSITIVE);
-
-        // cbrt of negative MAX
-        let n = MAX.inv_sign().cbrt();
-        assert!(n.cmp(&ZERO).unwrap() < 0 && MAX.inv_sign().cmp(&n).unwrap() < 0);
-        let n = n.mul(&n).mul(&n);
-        assert_small_if_not(n.is_inf_neg(), &MAX.inv_sign().sub(&n), 2, &MAX.inv_sign());
-
-        // cbrt of negative MIN_POSITIVE
-        let n = MIN_POSITIVE.inv_sign().cbrt();
-        assert!(n.cmp(&ZERO).unwrap() < 0 && MIN_POSITIVE.inv_sign().cmp(&n).unwrap() > 0);
-        let n = n.mul(&n).mul(&n);
-        assert_small_if_not(n.is_zero(), &MIN_POSITIVE.inv_sign().sub(&n), 2, &MIN_POSITIVE.inv_sign());
-    }
-
-    #[test]
-    fn test_lib_pow() {
-        // pow
-        for _ in 0..10000 {
-            let a = random_normal_float(4, 40);
-            let n = random_normal_float(4, 40);
-            let inv = ONE.div(&n);
-            let p = a.pow(&n);
-            if  !p.is_inf() && p.get_mantissa_len() >= DECIMAL_POSITIONS - 1 {
-                let ret = p.pow(&inv);
-                assert_small(&a.sub(&ret), 3, &a);
-            }
-        }
-
-        // one^any = one
-        assert!(ONE.pow(&MIN_POSITIVE).cmp(&ONE).unwrap() == 0);
-        assert!(ONE.pow(&MIN_POSITIVE.inv_sign()).cmp(&ONE).unwrap() == 0);
-        assert!(ONE.pow(&MAX).cmp(&ONE).unwrap() == 0);
-        assert!(ONE.pow(&MIN).cmp(&ONE).unwrap() == 0);
-        assert!(ONE.pow(&TWO).cmp(&ONE).unwrap() == 0);
-        assert!(ONE.pow(&ONE.div(&TWO)).cmp(&ONE).unwrap() == 0);
-        assert!(ONE.pow(&ZERO).cmp(&ONE).unwrap() == 0);
-
-        // (> 1)^n
-        assert!(TWO.pow(&MIN_POSITIVE).cmp(&ONE).unwrap() == 0);
-        assert!(TWO.pow(&MIN_POSITIVE.inv_sign()).cmp(&ONE).unwrap() == 0);
-        assert!(TWO.pow(&MAX).is_inf_pos());
-        assert!(TWO.pow(&MIN).is_zero());
-        assert!(TWO.pow(&ONE).cmp(&TWO).unwrap() == 0);
-        assert!(TWO.pow(&ZERO).cmp(&ONE).unwrap() == 0);
-
-        // (< 1)^n
-        let n = ONE.div(&TWO);
-        assert!(n.pow(&MIN_POSITIVE).cmp(&ONE).unwrap() == 0);
-        assert!(n.pow(&MIN_POSITIVE.inv_sign()).cmp(&ONE).unwrap() == 0);
-        assert!(n.pow(&MAX).is_zero());
-        assert!(n.pow(&MIN).is_inf_pos());
-        assert!(n.pow(&ONE).cmp(&n).unwrap() == 0);
-        assert!(n.pow(&ZERO).cmp(&ONE).unwrap() == 0);
-
-        // 0^n
-        assert!(ZERO.pow(&MIN_POSITIVE).is_zero());
-        assert!(ZERO.pow(&MIN_POSITIVE.inv_sign()).is_inf_pos());
-        assert!(ZERO.pow(&MAX).is_zero());
-        assert!(ZERO.pow(&MIN).is_inf_pos());
-        assert!(ZERO.pow(&ONE).is_zero());
-        assert!(ZERO.pow(&ZERO).is_nan());
-
-        // -(> 1)^n
-        let n = TWO.inv_sign();
-        assert!(n.pow(&MIN_POSITIVE).cmp(&ONE.inv_sign()).unwrap() == 0);
-        assert!(n.pow(&MIN_POSITIVE.inv_sign()).cmp(&ONE.inv_sign()).unwrap() == 0);
-        assert!(n.pow(&MAX).is_inf_neg());
-        assert!(n.pow(&MIN).is_zero());
-        assert!(n.pow(&ONE).cmp(&TWO.inv_sign()).unwrap() == 0);
-        assert!(n.pow(&TWO).is_positive());
-        assert!(n.pow(&ZERO).cmp(&ONE).unwrap() == 0);
-
-        // -(< 1)^n
-        let n = ONE.div(&TWO).inv_sign();
-        assert!(n.pow(&MIN_POSITIVE).cmp(&ONE.inv_sign()).unwrap() == 0);
-        assert!(n.pow(&MIN_POSITIVE.inv_sign()).cmp(&ONE.inv_sign()).unwrap() == 0);
-        assert!(n.pow(&MAX).is_zero());
-        assert!(n.pow(&MIN).is_inf_neg());
-        assert!(n.pow(&ONE).cmp(&n).unwrap() == 0);
-        assert!(n.pow(&TWO).is_positive());
-        assert!(n.pow(&ZERO).cmp(&ONE).unwrap() == 0);
-
-        // MAX^n
-        assert!(MAX.pow(&MIN_POSITIVE).cmp(&ONE).unwrap() == 0);
-        assert!(MAX.pow(&MIN_POSITIVE.inv_sign()).cmp(&ONE).unwrap() == 0);
-        assert!(MAX.pow(&MAX).is_inf_pos());
-        assert!(MAX.pow(&MIN).is_zero());
-        assert!(MAX.pow(&ONE).cmp(&MAX).unwrap() == 0);
-        assert!(MAX.pow(&ZERO).cmp(&ONE).unwrap() == 0);
-
-        // MIN^n
-        assert!(MIN.pow(&MIN_POSITIVE).cmp(&ONE.inv_sign()).unwrap() == 0);
-        assert!(MIN.pow(&MIN_POSITIVE.inv_sign()).cmp(&ONE.inv_sign()).unwrap() == 0);
-        assert!(MIN.pow(&MAX).is_inf_neg());
-        assert!(MIN.pow(&MIN).is_zero());
-        assert!(MIN.pow(&ONE).cmp(&MIN).unwrap() == 0);
-        assert!(MIN.pow(&ZERO).cmp(&ONE).unwrap() == 0);
-
-        // MIN_POSITIVE^n
-        assert!(MIN_POSITIVE.pow(&MIN_POSITIVE).cmp(&ONE).unwrap() == 0);
-        assert!(MIN_POSITIVE.pow(&MIN_POSITIVE.inv_sign()).cmp(&ONE).unwrap() == 0);
-        assert!(MIN_POSITIVE.pow(&MAX).is_zero());
-        assert!(MIN_POSITIVE.pow(&MIN).is_inf_pos());
-        assert!(MIN_POSITIVE.pow(&ONE).cmp(&MIN_POSITIVE).unwrap() == 0);
-        assert!(MIN_POSITIVE.pow(&ZERO).cmp(&ONE).unwrap() == 0);
-
-        // (-MIN_POSITIVE)^n
-        let n = MIN_POSITIVE.inv_sign();
-        assert!(n.pow(&MIN_POSITIVE).cmp(&ONE.inv_sign()).unwrap() == 0);
-        assert!(n.pow(&MIN_POSITIVE.inv_sign()).cmp(&ONE.inv_sign()).unwrap() == 0);
-        assert!(n.pow(&MAX).is_zero());
-        assert!(n.pow(&MIN).is_inf_neg());
-        assert!(n.pow(&ONE).cmp(&n).unwrap() == 0);
-        assert!(n.pow(&TWO).is_positive());
-        assert!(n.pow(&ZERO).cmp(&ONE).unwrap() == 0);
-    }
-
-    #[test]
-    fn test_lib_ln_log2_log10() {
-        // ln
-        let ten = BigFloat::from_u8(10);
-        for _ in 0..10000 {
-            let num = random_normal_float(256, 127).abs();
-            if num.is_zero() {
-                assert!(num.ln().is_nan());
-                assert!(num.log2().is_nan());
-                assert!(num.log10().is_nan());
-            } else {
-                let l = num.ln();
-                let e = l.exp();
-                assert_small(&num.sub(&e), 4, &num);
-
-                let l = num.log2();
-                let e = TWO.pow(&l);
-                assert_small(&num.sub(&e), 4, &num);
-
-                let l = num.log10();
-                let e = ten.pow(&l);
-                assert_small(&num.sub(&e), 5, &num);
-            }
-        }
-
-        let ops = [BigFloat::ln, BigFloat::log2, BigFloat::log10,];
-        let bases = [crate::E, TWO, ten];
-        for i in 0..ops.len() {
-            let op = ops[i];
-            let base = bases[i];
-
-            // crossing x axis at x = 1
-            let n = op(&ONE);
-            assert_small_if_not(n.is_zero(), &ZERO.sub(&n), 2, &n);
-
-            // ln of max
-            let n = op(&MAX);
-            assert!(n.cmp(&ZERO).unwrap() > 0 && MAX.cmp(&n).unwrap() > 0);
-            let n = base.pow(&n);
-            assert_small_if_not(n.is_inf_pos(), &MAX.sub(&n), 4, &MAX);
-
-            // ln of min positive
-            let n = op(&MIN_POSITIVE);
-            assert!(n.cmp(&ZERO).unwrap() < 0 && MIN_POSITIVE.cmp(&n.abs()).unwrap() < 0);
-            let n = base.pow(&n);
-            assert_small_if_not(n.is_inf_neg(), &MIN_POSITIVE.sub(&n), 2, &n);
-
-            // ln of negative
-            let n = op(&MIN_POSITIVE.inv_sign());
-            assert!(n.is_nan());
-
-            // ln of zero
-            let n = op(&ZERO.inv_sign());
-            assert!(n.is_nan());
-        }
-    }
-
-    #[test]
-    fn test_lib_log() {
-        // log
-        for _ in 0..10000 {
-            let base = random_normal_float(256, 127).abs();
-            let num = random_normal_float(256, 127).abs();
-            if num.is_zero() || base.is_zero() {
-                assert!(num.log(&base).is_nan());
-            } else {
-                let l = num.log(&base);
-                let e = base.pow(&l);
-                assert_small(&num.sub(&e), 5, &num);
-            }
-        }
-
-        // log crossing x axis at x = 1
-        let base1 = BigFloat::from_f64(5.4321);
-        let base2 = BigFloat::from_f64(0.4321);
-        let n = ONE.log(&base1);
-        assert_small_if_not(n.is_zero(), &ZERO.sub(&n), 2, &n);
-        let n = ONE.log(&base2);
-        assert_small_if_not(n.is_zero(), &ZERO.sub(&n), 2, &n);
-
-        // log of max
-        let n = MAX.log(&base1);
-        assert!(n.cmp(&ZERO).unwrap() > 0 && MAX.cmp(&n).unwrap() > 0);
-        let n = base1.pow(&n);
-        assert_small_if_not(n.is_inf_pos(), &MAX.sub(&n), 4, &MAX);
-        let n = MAX.log(&base2);
-        assert!(n.cmp(&ZERO).unwrap() < 0 && MAX.cmp(&n.inv_sign()).unwrap() > 0);
-        let n = base2.pow(&n);
-        assert_small_if_not(n.is_inf_pos(), &MAX.sub(&n), 2, &MAX);
-
-        // log of min positive
-        let n = MIN_POSITIVE.log(&base1);
-        assert!(n.cmp(&ZERO).unwrap() < 0 && MIN_POSITIVE.cmp(&n.abs()).unwrap() < 0);
-        let n = base1.pow(&n);
-        assert_small_if_not(n.is_inf_neg(), &MIN_POSITIVE.sub(&n), 2, &n);
-        let n = MIN_POSITIVE.log(&base2);
-        assert!(n.cmp(&ZERO).unwrap() > 0 && MIN_POSITIVE.cmp(&n.abs()).unwrap() < 0);
-        let n = base2.pow(&n);
-        assert_small_if_not(n.is_inf_neg(), &MIN_POSITIVE.sub(&n), 2, &n);
-
-        // log of negative
-        let n = MIN_POSITIVE.inv_sign().log(&base1);
-        assert!(n.is_nan());
-        let n = MIN_POSITIVE.inv_sign().log(&base2);
-        assert!(n.is_nan());
-
-        // negative base
-        assert!(TWO.log(&base1.inv_sign()).is_nan());
-
-        // log of zero
-        let n = ZERO.inv_sign().log(&base1);
-        assert!(n.is_nan());
-        let n = ZERO.inv_sign().log(&base2);
-        assert!(n.is_nan());
-
-        // zero base
-        assert!(TWO.log(&ZERO).is_nan());
-    }
-
-    #[test]
-    fn test_lib_sin_asin() {
-        let eps = BigFloat::from_f64(1.0e-8);
-        // sin, asin
-        for _ in 0..10000 {
-            let num = random_normal_float(3, 40);
-            let s = num.sin();
-            let a = s.asin();
-            assert!(HALF_PI.cmp(&a).unwrap() >= 0 && HALF_PI.inv_sign().cmp(&a).unwrap() <= 0);
-            if ONE.sub(&s.abs()).cmp(&eps).unwrap() >= 0 {   // avoid values of sin close to 1;
-                                                                    // although computation of sin and asin is precise 
-                                                                    // this test does not work for them.
-                if num.abs().cmp(&HALF_PI).unwrap() <= 0 {
-                    assert_small(&num.sub(&a), 4, &num);
-                } else {
-                    let mut sub1 = num.add(&a).abs().div(&PI).frac();
-                    let mut sub2 = num.sub(&a).abs().div(&PI).frac();
-                    if sub1.get_mantissa_len() > 3 {
-                        sub1 = ONE.sub(&sub1);
-                    }
-                    if sub2.get_mantissa_len() > 3 {
-                        sub2 = ONE.sub(&sub2);
-                    }
-                    assert_small_any(&sub1, &sub2, 3, &num);
-                }
-            }
-        }
-
-        // x axis crossing points: 0, PI, 2*PI
-        let n = ZERO.sin();
-        assert!(n.is_zero() || ZERO.sub(&n).get_mantissa_len() < 2);
-
-        let n = PI.sin();
-        assert!(n.is_zero() || ZERO.sub(&n).get_exponent() < -(DECIMAL_POSITIONS as i8) - 38);
-
-        let n = PI.add(&PI).sin();
-        assert!(n.is_zero() || ZERO.sub(&n).get_exponent() < -(DECIMAL_POSITIONS as i8) - 38);
-
-        // sin near 0
-        let n = MIN_POSITIVE.sin();
-        assert!(MIN_POSITIVE.sub(&n).get_mantissa_len() < 2);
-        let n = MIN_POSITIVE.inv_sign().sin();
-        assert!(MIN_POSITIVE.inv_sign().sub(&n).get_mantissa_len() < 2);
-
-        // sin extremums PI/2, 3*PI/2
-        let eps = BigFloat::from_f64(1.0e-39);
-        let exp_err = -(DECIMAL_POSITIONS as i8) - 18;
-        test_extremum(BigFloat::sin, &HALF_PI, &ONE, 3, 2, 2, &eps, exp_err);
-        test_extremum(BigFloat::sin, &HALF_PI.add(&PI), &ONE.inv_sign(), 3, 2, 2, &eps, exp_err);
-
-        // asin extremums: 1, -1
-        test_extremum(BigFloat::asin, &ONE, &HALF_PI, 2, 2, 2, &eps, exp_err);
-        test_extremum(BigFloat::asin, &ONE.inv_sign(), &HALF_PI.inv_sign(), 1, 2, 2, &eps, exp_err);
-
-        // asin near 0
-        let n = MIN_POSITIVE.asin();
-        assert!(MIN_POSITIVE.sub(&n).get_mantissa_len() < 2);
-        let n = MIN_POSITIVE.inv_sign().asin();
-        assert!(MIN_POSITIVE.inv_sign().sub(&n).get_mantissa_len() < 2);
-
-        // asin resulting to NAN
-        let n = TWO.asin();
-        assert!(n.is_nan());
-        let n = TWO.inv_sign().asin();
-        assert!(n.is_nan());
-    }
-
-    #[test]
-    fn test_lib_cos_acos() {
-        let eps = BigFloat::from_f64(1.0e-8);
-        for _ in 0..10000 {
-            let num = random_normal_float(3, 40);
-            let c = num.cos();
-            let a = c.acos();
-            assert!(PI.cmp(&a).unwrap() >= 0 && ZERO.inv_sign().cmp(&a).unwrap() <= 0);
-            if ONE.sub(&c.abs()).cmp(&eps).unwrap() >= 0 {   // avoid values of cos close to 1;
-                                                                    // although computation of cos and acos is precise 
-                                                                    // this test does not work for them.
-                if num.abs().cmp(&PI).unwrap() <= 0 {
-                    assert_small(&num.abs().sub(&a), 4, &num);
-                } else {
-                    let mut sub1 = num.add(&a).abs().div(&PI).frac();
-                    let mut sub2 = num.sub(&a).abs().div(&PI).frac();
-                    if sub1.get_mantissa_len() > 3 {
-                        sub1 = ONE.sub(&sub1);
-                    }
-                    if sub2.get_mantissa_len() > 3 {
-                        sub2 = ONE.sub(&sub2);
-                    }
-                    assert_small_any(&sub1, &sub2, 3, &num);
-                }
-            }
-        }
-
-        // x axis crossing points: PI/2, 3*PI/2
-        let n = HALF_PI.cos();
-        assert!(n.is_zero() || ZERO.sub(&n).get_exponent() < -(DECIMAL_POSITIONS as i8) - 38);
-
-        let n = HALF_PI.add(&PI).cos();
-        assert!(n.is_zero() || ZERO.sub(&n).get_exponent() < -(DECIMAL_POSITIONS as i8) - 38);
-
-        // cos extremums: 0, PI
-        let eps = BigFloat::from_f64(1.0e-39);
-        let exp_err = -(DECIMAL_POSITIONS as i8) - 18;
-        test_extremum(BigFloat::cos, &ZERO, &ONE, 3, 2, 2, &eps, exp_err);
-        test_extremum(BigFloat::cos, &PI, &ONE.inv_sign(), 3, 2, 2, &eps, exp_err);
-
-        // acos extremums: 1, -1
-        test_extremum(BigFloat::acos, &ONE, &ZERO, 2, 2, 2, &eps, exp_err);
-        test_extremum(BigFloat::acos, &ONE.inv_sign(), &PI, 1, 2, 2, &eps, exp_err);
-
-        // acos resulting to NAN
-        let n = TWO.acos();
-        assert!(n.is_nan());
-        let n = TWO.inv_sign().acos();
-        assert!(n.is_nan());
-    }
-
-    #[test]
-    fn test_lib_tan_atan() {
-        // tan, atan
-        for _ in 0..10000 {
-            let num = random_normal_float(3, 40);
-            let t = num.tan();
-            let a = t.atan();
-            assert!(HALF_PI.cmp(&a).unwrap() >= 0 && HALF_PI.inv_sign().cmp(&a).unwrap() <= 0);
-            if num.abs().cmp(&HALF_PI).unwrap() <= 0 {
-                assert_small(&num.sub(&a), 2, &num);
-            } else {
-                let mut sub1 = num.add(&a).abs().div(&PI).frac();
-                let mut sub2 = num.sub(&a).abs().div(&PI).frac();
-                if sub1.get_mantissa_len() > 2 {
-                    sub1 = ONE.sub(&sub1);
-                }
-                if sub2.get_mantissa_len() > 2 {
-                    sub2 = ONE.sub(&sub2);
-                }
-                assert_small_any(&sub1, &sub2, 2, &num);
-            }
-        }
-
-        // near pi/2, -pi/2
-        let eps = BigFloat::from_f64(1.0e-39);
-        let n = HALF_PI.tan();
-        assert!(n.get_mantissa_len() as i8 + n.get_exponent() > 39);
-        let n = HALF_PI.sub(&eps).tan();
-        assert!(n.get_mantissa_len() as i8 + n.get_exponent() > 39 && n.is_positive());
-        let n = HALF_PI.inv_sign().tan();
-        assert!(n.get_mantissa_len() as i8 + n.get_exponent() > 39);
-        let n = HALF_PI.sub(&eps).inv_sign().tan();
-        assert!(n.get_mantissa_len() as i8 + n.get_exponent() > 39 && n.is_negative());
-
-        // atan for large negative and large positive.
-        let n = MAX.atan();
-        assert_small(&HALF_PI.sub(&n), 2, &HALF_PI);
-        let n = MIN.atan();
-        assert_small(&HALF_PI.inv_sign().sub(&n), 2, &HALF_PI.inv_sign());
-
-        let mut n = MAX;
-        n.set_exponent(n.get_exponent() - (DECIMAL_POSITIONS as i8));
-        let n = n.atan();
-        assert_small(&HALF_PI.sub(&n), 2, &HALF_PI);
-
-        let mut n = MIN;
-        n.set_exponent(n.get_exponent() - (DECIMAL_POSITIONS as i8));
-        let n = n.atan();
-        assert_small(&HALF_PI.inv_sign().sub(&n), 2, &HALF_PI.inv_sign());
-    }
-
-    #[test]
-    fn test_lib_sinh_asinh() {
-        // sinh, asinh
-        for _ in 0..10000 {
-            let num = random_normal_float(91, 127);
-            let s = num.sinh();
-            let a = s.asinh();
-            if !a.is_inf() && !s.is_inf() {
-                assert_small(&num.sub(&a), 2, &num);
-            }
-        }
-
-        // sinh of MAX
-        let n = MAX.sinh();
-        assert!(n.is_inf_pos());
-        let n = MIN.sinh();
-        assert!(n.is_inf_neg());
-
-        // asinh of MAX
-        let n = MAX.asinh();
-        assert!(n.cmp(&MAX).unwrap() < 0);
-        let n = n.sinh();
-        assert_small_if_not(n.is_inf_pos(), &MAX.sub(&n), 2, &MAX);
-        let n = MIN.asinh();
-        assert!(n.cmp(&MIN).unwrap() > 0);
-        let n = n.sinh();
-        assert_small_if_not(n.is_inf_neg(), &MIN.sub(&n), 2, &MIN);
-    }
-
-    #[test]
-    fn test_lib_cosh_acosh() {
-        // cosh, acosh
-        for _ in 0..10000 {
-            let num = random_normal_float(4, 40);
-            let s = num.cosh();
-            let a = s.acosh();
-            if !a.is_inf() && !s.is_inf() {
-                assert_small(&num.abs().sub(&a), 3, &num);
-            }
-        }
-
-        // cosh extremums at 0
-        let exp_err = -(DECIMAL_POSITIONS as i8) - 37;
-        let eps = BigFloat::from_f64(1.0e-19);
-        test_extremum(BigFloat::cosh, &ZERO, &ONE, 3, 2, 2, &eps, exp_err);
-
-        // cosh of MAX
-        let n = MAX.cosh();
-        assert!(n.is_inf_pos());
-        let n = MIN.cosh();
-        assert!(n.is_inf_pos());
-
-        // acosh of MAX
-        let n = MAX.acosh();
-        assert!(n.cmp(&MAX).unwrap() < 0);
-        let n = n.cosh();
-        assert_small_if_not(n.is_inf_pos(), &MAX.sub(&n), 2, &MAX);
-
-        // acosh extrema at 1
-        let exp_err = -(DECIMAL_POSITIONS as i8) - 18;
-        let eps = BigFloat::from_f64(1.0e-39);
-        test_extremum(BigFloat::acosh, &ONE, &ZERO, 1, 2, 2, &eps, exp_err);
-
-        // acosh resulting to NAN
-        let n = ZERO.acosh();
-        assert!(n.is_nan());
-    }
-
-    #[test]
-    fn test_lib_tanh_atanh() {
-        // tanh, atanh
-        for _ in 0..10000 {
-            let num = random_normal_float(88, 127);
-            let s = num.tanh();
-            let a = s.atanh();
-            assert_small(&num.sub(&a), 2, &num);
-        }
-
-        // tanh of MAX
-        let n = MAX.tanh();
-        assert!(n.cmp(&ONE).unwrap() == 0);
-        let n = MIN.tanh();
-        assert!(n.cmp(&ONE.inv_sign()).unwrap() == 0);
-
-        // atanh of 1, -1
-        let n = ONE.atanh();
-        assert!(n.is_inf_pos());
-        let n = ONE.inv_sign().atanh();
-        assert!(n.is_inf_neg());
-
-        // atanh of MAX
-        let n = MAX.atanh();
-        assert!(n.sub(&ZERO).get_mantissa_len() < 2);
-        let n = MIN.atanh();
-        assert!(n.sub(&ZERO).get_mantissa_len() < 2);
-
-        // atanh resulting to NAN
-        let n = TWO.atanh();
-        assert!(n.is_nan());
-        let n = TWO.inv_sign().atanh();
-        assert!(n.is_nan());
-    }
-
-    #[test]
-    fn test_lib_util() {
-        // min, max
-        for _ in 0..1000 {
-            let num1 = random_normal_float(256, 127);
-            let num2 = random_normal_float(256, 127);
-            let n1 = num1.max(&num2);
-            let n2 = num1.min(&num2);
-            if num1.cmp(&num2).unwrap() > 0 {
-                assert!(n1.cmp(&num1).unwrap() == 0);
-                assert!(n2.cmp(&num2).unwrap() == 0);
-            } else {
-                assert!(n1.cmp(&num2).unwrap() == 0);
-                assert!(n2.cmp(&num1).unwrap() == 0);
-            }
-        }
-
-        assert!(ONE.max(&INF_POS).cmp(&INF_POS).unwrap() == 0);
-        assert!(INF_POS.max(&ONE).cmp(&INF_POS).unwrap() == 0);
-        assert!(ONE.max(&INF_NEG).cmp(&ONE).unwrap() == 0);
-        assert!(INF_NEG.max(&ONE).cmp(&ONE).unwrap() == 0);
-        assert!(INF_POS.max(&INF_NEG).cmp(&INF_POS).unwrap() == 0);
-        assert!(INF_NEG.max(&INF_POS).cmp(&INF_POS).unwrap() == 0);
-        assert!(NAN.max(&ONE).is_nan());
-        assert!(NAN.max(&NAN).is_nan());
-        assert!(ONE.max(&NAN).is_nan());
-        assert!(INF_POS.max(&NAN).is_nan());
-        assert!(INF_NEG.max(&NAN).is_nan());
-        assert!(NAN.max(&INF_POS).is_nan());
-        assert!(NAN.max(&INF_NEG).is_nan());
-
-        assert!(ONE.min(&INF_POS).cmp(&ONE).unwrap() == 0);
-        assert!(INF_POS.min(&ONE).cmp(&ONE).unwrap() == 0);
-        assert!(ONE.min(&INF_NEG).cmp(&INF_NEG).unwrap() == 0);
-        assert!(INF_NEG.min(&ONE).cmp(&INF_NEG).unwrap() == 0);
-        assert!(INF_POS.min(&INF_NEG).cmp(&INF_NEG).unwrap() == 0);
-        assert!(INF_NEG.min(&INF_POS).cmp(&INF_NEG).unwrap() == 0);
-        assert!(NAN.min(&ONE).is_nan());
-        assert!(NAN.min(&NAN).is_nan());
-        assert!(ONE.min(&NAN).is_nan());
-        assert!(INF_POS.min(&NAN).is_nan());
-        assert!(INF_NEG.min(&NAN).is_nan());
-        assert!(NAN.min(&INF_POS).is_nan());
-        assert!(NAN.min(&INF_NEG).is_nan());
-
-        // clamp
-        for _ in 0..1000 {
-            let num1 = random_normal_float(256, 127);
-            let num2 = random_normal_float(256, 127);
-            let num3 = random_normal_float(256, 127);
-            let upper = num1.max(&num2);
-            let lower = num1.min(&num2);
-            let n = num3.clamp(&lower, &upper);
-            assert!(n.cmp(&upper).unwrap() <= 0);
-            assert!(n.cmp(&lower).unwrap() >= 0);
-        }
-
-        assert!(TWO.clamp(&ONE, &ONE).cmp(&ONE).unwrap() == 0);
-        assert!(INF_POS.clamp(&ONE, &TWO).cmp(&TWO).unwrap() == 0);
-        assert!(INF_NEG.clamp(&ONE, &TWO).cmp(&ONE).unwrap() == 0);
-
-        assert!(ONE.clamp(&INF_NEG, &INF_POS).cmp(&ONE).unwrap() == 0);
-        assert!(INF_POS.clamp(&INF_NEG, &INF_POS).cmp(&INF_POS).unwrap() == 0);
-        assert!(INF_NEG.clamp(&INF_NEG, &INF_POS).cmp(&INF_NEG).unwrap() == 0);
-
-        assert!(ONE.clamp(&TWO, &INF_POS).cmp(&TWO).unwrap() == 0);
-        assert!(INF_POS.clamp(&TWO, &INF_POS).cmp(&INF_POS).unwrap() == 0);
-        assert!(INF_NEG.clamp(&TWO, &INF_POS).cmp(&TWO).unwrap() == 0);
-
-        assert!(TWO.clamp(&INF_NEG, &ONE).cmp(&ONE).unwrap() == 0);
-        assert!(INF_POS.clamp(&INF_NEG, &ONE).cmp(&ONE).unwrap() == 0);
-        assert!(INF_NEG.clamp(&INF_NEG, &ONE).cmp(&INF_NEG).unwrap() == 0);
-
-        assert!(ZERO.clamp(&INF_POS, &INF_NEG).is_nan());
-        assert!(ZERO.clamp(&TWO, &ONE).is_nan());
-        assert!(ZERO.clamp(&INF_POS, &ONE).is_nan());
-        assert!(ZERO.clamp(&TWO, &INF_NEG).is_nan());
-
-        for i in 1..0b111 {
-            let n1 = if i & 1 == 0 { NAN } else { ONE };
-            let n2 = if i & 0b10 == 0 { NAN } else { ONE };
-            let n3 = if i & 0b100 == 0 { NAN } else { ONE };
-            assert!(n1.clamp(&n2, &n3).is_nan());
-        }
-
-        // signum
-        assert!(TWO.signum().cmp(&ONE).unwrap() == 0);
-        assert!(ZERO.signum().cmp(&ONE).unwrap() == 0);
-        assert!(TWO.inv_sign().signum().cmp(&ONE.inv_sign()).unwrap() == 0);
-        assert!(NAN.signum().is_nan());
-        assert!(INF_POS.signum().cmp(&ONE).unwrap() == 0);
-        assert!(INF_NEG.signum().cmp(&ONE.inv_sign()).unwrap() == 0);
-    }
-
-    #[test]
-    fn test_lib_stable() {
-        let mut d1: BigFloat;
-        let mut d2: BigFloat;
-        let niter = 10000;
-
-        for _ in 0..niter {
-            d1 = random_normal_float(4, 30);
-            d2 = random_normal_float(4, 34);
-            check_stable1(BigFloat::add, BigFloat::sub, &d1, &d2, 1, "check stable for add/sub");
-        }
-        
-        for _ in 0..niter {
-            d1 = random_normal_float(40, 40);
-            d2 = random_normal_float(40, 40);
-            check_stable1(BigFloat::mul, BigFloat::div, &d1, &d2, 1, "check stable for mul/div");
-        }
-        
-        for _ in 0..niter {
-            d1 = random_normal_float(255, 127).abs();
-            check_stable2(BigFloat::sqrt, |x| {x.mul(x)}, &d1, 5, "check stable for sqrt");
-        }
-        
-        for _ in 0..niter {
-            d1 = random_normal_float(255, 127).abs();
-            check_stable2(BigFloat::cbrt, |x| {x.mul(x).mul(x)}, &d1, 5, "check stable for cbrt");
-        }
-        
-        for _ in 0..niter {
-            d1 = random_normal_float(255, 127).abs();
-            check_stable2(BigFloat::ln, BigFloat::exp, &d1, 5, "check stable for ln/exp");
-        }
-        
-        for _ in 0..niter {
-            d1 = random_normal_float(255, 127).abs();
-            let d2 = random_normal_float(255, 127).abs();
-            if !d1.is_zero() && !d1.is_zero() {
-                check_stable1(BigFloat::log, |p1, p2| {BigFloat::pow(p2, p1)}, &d1, &d2, 1, "check stable for log/pow");
-            }
-        }
-        
-        for _ in 0..niter {
-            d1 = random_normal_float(90, 127).abs();
-            check_stable2(BigFloat::sin, BigFloat::asin, &d1, 10, "check stable for sin/asin");
-        }
-        
-        for _ in 0..niter {
-            d1 = random_normal_float(90, 127).abs();
-            check_stable2(BigFloat::cos, BigFloat::acos, &d1, 10, "check stable for cos/acos");
-        }
-        
-        for _ in 0..niter {
-            d1 = random_normal_float(3, 40).abs();
-            check_stable2(BigFloat::tan, BigFloat::atan, &d1, 10, "check stable for tan/atan");
-        }
-        
-        for _ in 0..niter {
-            d1 = random_normal_float(91, 127);
-            check_stable2(BigFloat::sinh, BigFloat::asinh, &d1, 5, "check stable for sinh/asinh");
-        }
-        
-        for _ in 0..niter {
-            d1 = random_normal_float(91, 127);
-            check_stable2(BigFloat::cosh, BigFloat::acosh, &d1, 5, "check stable for cosh/acosh");
-        }
-        
-        for _ in 0..niter {
-            d1 = random_normal_float(88, 127);
-            check_stable2(BigFloat::tanh, BigFloat::atanh, &d1, 5, "check stable for tanh/atanh");
-        }
-    }
-
-    fn random_f64_exp(exp_range: i32, exp_shift: i32) -> f64 {
-        let mut f: f64 = random();
-        f = f.powi(random::<i32>().abs() % exp_range - exp_shift);
-        if random::<i8>() & 1 == 0 {
-            f = -f;
-        }
-        f
-    }
-
-    fn random_normal_float(exp_range: i32, exp_shift: i32) -> BigFloat {
-        let mut mantissa = [0i16; DECIMAL_PARTS];
-        for i in 0..DECIMAL_PARTS {
-            mantissa[i] = (random::<u16>() % DECIMAL_BASE as u16) as i16;
-        }
-        if mantissa[DECIMAL_PARTS-1] == 0 {
-            mantissa[DECIMAL_PARTS-1] = (DECIMAL_BASE-1) as i16;
-        }
-        while mantissa[DECIMAL_PARTS-1] / 1000 == 0 {
-            mantissa[DECIMAL_PARTS-1] *= 10;
-        }
-        let sign = if random::<i8>() & 1 == 0 {DECIMAL_SIGN_POS} else {DECIMAL_SIGN_NEG};
-        let exp = (if exp_range != 0 {random::<i32>().abs() % exp_range} else {0}) - exp_shift;
-        BigFloat::from_raw_parts(mantissa, DECIMAL_POSITIONS as i16, sign, exp as i8)
-    }
-
-    // test function extremum
-    // sides: 3 - both, 2 - left, 1 - right, 0 - none (just exact value).
-    // x - input value, y - expected value.
-    // err - number of digits in mantissa allowed for error at point near extremum.
-    // exact_err - number of digits in mantissa allowed for error at extremum.
-    // exp_err - compare exponent of difference to exp_err
-    fn test_extremum(f: fn (&BigFloat) -> BigFloat, x: &BigFloat, y: &BigFloat, sides: u8, 
-                    exact_err: usize, err: usize, eps: &BigFloat, exp_err: i8) {
-        let n = f(x);
-        assert_close(&n, y, exact_err, exp_err);
-
-        if sides & 1 != 0 {
-            let x1 = x.add(eps);
-            let n = f(&x1);
-            assert_close(&n, y, err, exp_err);
-        }
-
-        if sides & 2 != 0 {
-            let x1 = x.sub(eps);
-            let n = f(&x1);
-            assert_close(&n, y, err, exp_err);
-        }
-    }
-
-    // assert n is close to y
-    fn assert_close(n: &BigFloat, y: &BigFloat, err: usize, exp_err: i8) {
-        assert!(n.cmp(y).unwrap() == 0 || n.sub(y).get_mantissa_len() < err || n.sub(y).get_exponent() < exp_err);
-    }
-
-    // assert v is as large as ndigits digits of scale_num's mantissa, i.e. make sure v << scale_num
-    fn assert_small(v: &BigFloat, ndigits: i32, scale_num: &BigFloat) {
-        let eps = get_assert_small_eps(ndigits, scale_num);
-        assert!(v.abs().cmp(&eps).unwrap() < 0);
-    }
-
-    // assert_small if not other condition true
-    fn assert_small_if_not(cond: bool, v: &BigFloat, ndigits: i32, scale_num: &BigFloat) {
-        if !cond {
-            assert_small(v, ndigits, scale_num);
-        }
-    }
-
-    // assert_small either for v1 or for v2
-    fn assert_small_any(v1: &BigFloat, v2: &BigFloat, ndigits: i32, scale_num: &BigFloat) {
-        let eps = get_assert_small_eps(ndigits, scale_num);
-        assert!(v1.abs().cmp(&eps).unwrap() < 0 || v2.abs().cmp(&eps).unwrap() < 0);
-    }
-
-    // prepare epsilon value
-    fn get_assert_small_eps(ndigits: i32, scale_num: &BigFloat) -> BigFloat {
-        let mut eps = ONE;
-        let e = ndigits - eps.get_mantissa_len() as i32 - (DECIMAL_POSITIONS as i32) + scale_num.get_exponent() as i32 + scale_num.get_mantissa_len() as i32;
-        if e < DECIMAL_MIN_EXPONENT as i32 {
-            eps = MIN_POSITIVE;
-            if e + DECIMAL_POSITIONS as i32 > DECIMAL_MIN_EXPONENT as i32 {
-                eps.set_exponent((e + DECIMAL_POSITIONS as i32) as i8);
-            }
-        } else if e > DECIMAL_MAX_EXPONENT as i32 {
-            eps = MAX;
-        } else {
-            eps.set_exponent(e as i8);
-        }
-        eps
-    }
-
-    // make sure consecutive application of f and inverse f do not diverge
-    fn check_stable1(f: fn (&BigFloat, &BigFloat) -> BigFloat, 
-                    finv: fn (&BigFloat, &BigFloat) -> BigFloat, 
-                    d1: &BigFloat, 
-                    d2: &BigFloat,
-                    niter: usize,
-                    #[allow(unused_variables)] msg: &str) {
-        let mut n1 = *d1;
-        let mut n2;
-        for _ in 0..niter {
-            let p = f(&n1, d2);
-            n2 = finv(&p, d2);
-            n1 = n2;
-        }
-        n2 = f(&n1, d2);
-        n2 = finv(&n2, d2);
-        let assertion = (n1.is_nan() && n2.is_nan()) || n1.cmp(&n2).unwrap() == 0;
-        #[cfg(feature="std")]
-        if !assertion {
-            println!("{}", msg);
-        }
-        assert!(assertion); 
-    }
-
-
-    // make sure consecutive application of f and inverse f do not diverge
-    fn check_stable2(f: fn (&BigFloat) -> BigFloat, 
-                    finv: fn (&BigFloat) -> BigFloat, 
-                    d1: &BigFloat,
-                    niter: usize,
-                    #[allow(unused_variables)] msg: &str) {
-        let mut n1 = *d1;
-        let mut n2;
-        for _ in 0..niter {
-            let p = f(&n1);
-            n2 = finv(&p);
-            n1 = n2;
-        }
-        n2 = f(&n1);
-        n2 = finv(&n2);
-        let assertion = (n1.is_nan() && n2.is_nan()) || n1.cmp(&n2).unwrap() == 0;
-        #[cfg(feature="std")]
-        if !assertion {
-            println!("{}", msg);
-        }
-        assert!(assertion);
-=======
     use super::*;
 
     #[test]
@@ -1317,7 +101,5 @@
 
         // Compare computed constant with library's constant
         assert!(pi.sub(&pi_lib, rm).unwrap().abs().unwrap().cmp(&epsilon) <= 0);
->>>>>>> 94ceb4dd
     }
-    
 }